--- conflicted
+++ resolved
@@ -1604,19 +1604,11 @@
         if (target_dir != "")
         {
             namespace sys = std::filesystem;
-<<<<<<< HEAD
             sys::path kif_base_dir(Path::Combine(base_dir, target_dir)); // Origin of enumeration
             std::for_each(sys::directory_iterator(kif_base_dir), sys::directory_iterator(),
-                [&](const sys::path& p) {
-                    if (sys::is_regular_file(p))
-                        filenames.push_back(Path::Combine(target_dir, p.filename().generic_string()));
-=======
-            sys::path p(kif_base_dir); // Origin of enumeration
-            std::for_each(sys::directory_iterator(p), sys::directory_iterator(),
                 [&](const sys::path& path) {
                     if (sys::is_regular_file(path))
                         filenames.push_back(Path::Combine(target_dir, path.filename().generic_string()));
->>>>>>> 8fcf8b97
                 });
         }
 
