--- conflicted
+++ resolved
@@ -49,9 +49,8 @@
 SRCS = benchmark.cpp bitbase.cpp bitboard.cpp endgame.cpp evaluate.cpp main.cpp \
 	material.cpp misc.cpp movegen.cpp movepick.cpp pawns.cpp position.cpp psqt.cpp \
 	search.cpp thread.cpp timeman.cpp tt.cpp uci.cpp ucioption.cpp tune.cpp syzygy/tbprobe.cpp \
-<<<<<<< HEAD
 	nnue/evaluate_nnue.cpp \
-	nnue/features/half_ka_v2.cpp \
+	nnue/features/half_ka_v2_hm.cpp \
 	tools/validate_training_data.cpp \
 	tools/sfen_packer.cpp \
 	tools/training_data_generator.cpp \
@@ -60,9 +59,6 @@
 	tools/convert.cpp \
 	tools/transform.cpp \
 	tools/stats.cpp
-=======
-	nnue/evaluate_nnue.cpp nnue/features/half_ka_v2_hm.cpp
->>>>>>> d61d3858
 
 OBJS = $(notdir $(SRCS:.cpp=.o))
 
