--- conflicted
+++ resolved
@@ -417,17 +417,12 @@
 endif
 
 ifeq ($(KERNEL),Darwin)
-<<<<<<< HEAD
 	CXXFLAGS += -mmacosx-version-min=10.14
 	LDFLAGS += -mmacosx-version-min=10.14
 	ifneq ($(arch),any)
 		CXXFLAGS += -arch $(arch)
 		LDFLAGS += -arch $(arch)
 	endif
-=======
-	CXXFLAGS += -arch $(arch) -mmacosx-version-min=10.15
-	LDFLAGS += -arch $(arch) -mmacosx-version-min=10.15
->>>>>>> cee4ed39
 	XCRUN = xcrun
 endif
 
@@ -501,17 +496,10 @@
 	CXXFLAGS += -g
 endif
 
-<<<<<<< HEAD
 ### 3.2.2 Debugging with undefined behavior sanitizers
 ifneq ($(sanitize),none)
         CXXFLAGS += -g3 $(addprefix -fsanitize=,$(sanitize))
         LDFLAGS += $(addprefix -fsanitize=,$(sanitize))
-=======
-### 3.2.3 Debugging with undefined behavior sanitizers
-ifneq ($(sanitize),no)
-        CXXFLAGS += -g3 -fsanitize=$(sanitize)
-        LDFLAGS += -fsanitize=$(sanitize)
->>>>>>> cee4ed39
 endif
 
 ### 3.3 Optimization
@@ -830,13 +818,9 @@
 	@rm -rf profdir
 	@rm -f bench.txt *.gcda *.gcno ./syzygy/*.gcda ./nnue/*.gcda ./nnue/features/*.gcda *.s ./tools/*.gcda ./extra/*.gcda ./eval/*.gcda
 	@rm -f stockfish.profdata *.profraw
-<<<<<<< HEAD
 	@rm -f stockfish.exe.lto_wrapper_args
 	@rm -f stockfish.exe.ltrans.out
 	@rm -f ./-lstdc++.res
-=======
-	@rm -f $(PGO_TRAINING_DATA_FILE)
->>>>>>> cee4ed39
 
 default:
 	help
