--- conflicted
+++ resolved
@@ -1217,11 +1217,7 @@
       {
                // Increase reduction for cut nodes and not ttMove (~1 Elo)
                if (!ttMove && !PvNode)
-<<<<<<< HEAD
-                         r += 2 + cutNode;
-=======
                          r += 3 + cutNode;
->>>>>>> 0ea2729f
 
                value = -search<NonPV>(pos, ss+1, -(alpha+1), -alpha, newDepth - (!PvNode && r > 4), !cutNode);
       }
