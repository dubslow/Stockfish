--- conflicted
+++ resolved
@@ -545,30 +545,17 @@
     Move      pv[MAX_PLY + 1], capturesSearched[32], quietsSearched[32];
     StateInfo st;
     ASSERT_ALIGNED(&st, Eval::NNUE::CacheLineSize);
-<<<<<<< HEAD
-    TTEntry* probedTtEntry;
-    TTData   tte;
+
+    TTEntry* tte;
     Key      posKey;
-    Move     ttMove, move, excludedMove, bestMove;
+    Move     move, excludedMove, bestMove;
     Depth    extension, newDepth;
-    Value    bestValue, value, ttValue, eval, maxValue, probCutBeta, singularValue;
+    Value    bestValue, value, eval, maxValue, probCutBeta, singularValue;
     bool     givesCheck, improving, priorCapture, opponentWorsening;
-    bool     capture, moveCountPruning, ttCapture;
+    bool     capture, moveCountPruning;
     Piece    movedPiece;
     int      moveCount, captureCount, quietCount;
     Bound    singularBound;
-=======
-
-    Key   posKey;
-    Move  move, excludedMove, bestMove;
-    Depth extension, newDepth;
-    Value bestValue, value, eval, maxValue, probCutBeta, singularValue;
-    bool  givesCheck, improving, priorCapture, opponentWorsening;
-    bool  capture, moveCountPruning;
-    Piece movedPiece;
-    int   moveCount, captureCount, quietCount;
-    Bound singularBound;
->>>>>>> 6a512019
 
     // Step 1. Initialize node
     Worker* thisThread = this;
@@ -617,47 +604,25 @@
     ss->statScore = 0;
 
     // Step 4. Transposition table lookup.
-<<<<<<< HEAD
-    excludedMove  = ss->excludedMove;
-    posKey        = pos.key();
-    probedTtEntry = tt.probe(posKey, ss->ttHit);
-    tte           = probedTtEntry->expose();
-    ttValue       = ss->ttHit ? value_from_tt(tte.value, ss->ply, pos.rule50_count()) : VALUE_NONE;
-    ttMove        = rootNode  ? thisThread->rootMoves[thisThread->pvIdx].pv[0]
-                  : ss->ttHit ? tte.move
-                              : Move::none();
-    ttCapture     = ttMove && pos.capture_stage(ttMove);
-=======
     excludedMove = ss->excludedMove;
     posKey       = pos.key();
-
-    TTData tte = tt.probe(posKey, ss->ttHit);
-    Value  ttValue =
-      ss->ttHit ? value_from_tt(tte.value(), ss->ply, pos.rule50_count()) : VALUE_NONE;
-    Move ttMove    = rootNode  ? thisThread->rootMoves[thisThread->pvIdx].pv[0]
-                   : ss->ttHit ? tte.move()
+    tte          = tt.probe(posKey, ss->ttHit);
+    auto [ttMove, ttValue, ttEval, ttDepth, ttBound, ttIsPv] = tte->read();
+    // Need further processing of the saved data
+    ttMove         = rootNode  ? thisThread->rootMoves[thisThread->pvIdx].pv[0]
+                   : ss->ttHit ? ttMove
                                : Move::none();
+    ttValue        = ss->ttHit ? value_from_tt(ttValue, ss->ply, pos.rule50_count()) : VALUE_NONE;
+    ss->ttPv       = excludedMove ? ss->ttPv : PvNode || (ss->ttHit && ttIsPv);
     bool ttCapture = ttMove && pos.capture_stage(ttMove);
->>>>>>> 6a512019
 
     // At this point, if excluded, skip straight to step 6, static eval. However,
     // to save indentation, we list the condition in all code between here and there.
-    if (!excludedMove)
-<<<<<<< HEAD
-        ss->ttPv = PvNode || (ss->ttHit && tte.is_pv);
 
     // At non-PV nodes we check for an early TT cutoff
-    if (!PvNode && !excludedMove && tte.depth > depth - (ttValue <= beta)
-        && ttValue != VALUE_NONE  // Possible in case of TT access race or if !ttHit
-        && (tte.bound & (ttValue >= beta ? BOUND_LOWER : BOUND_UPPER)))
-=======
-        ss->ttPv = PvNode || (ss->ttHit && tte.is_pv());
-
-    // At non-PV nodes we check for an early TT cutoff
-    if (!PvNode && !excludedMove && tte.depth() > depth - (ttValue <= beta)
-        && ttValue != VALUE_NONE  // Possible in case of TT access race or if !ttHit
-        && (tte.bound() & (ttValue >= beta ? BOUND_LOWER : BOUND_UPPER)))
->>>>>>> 6a512019
+    if (!PvNode && !excludedMove && ttDepth > depth - (ttValue <= beta)
+        && ttValue != VALUE_NONE
+        && (ttBound & (ttValue >= beta ? BOUND_LOWER : BOUND_UPPER)))
     {
         // If ttMove is quiet, update move sorting heuristics on TT hit (~2 Elo)
         if (ttMove && ttValue >= beta)
@@ -714,15 +679,9 @@
 
                 if (b == BOUND_EXACT || (b == BOUND_LOWER ? value >= beta : value <= alpha))
                 {
-<<<<<<< HEAD
-                    probedTtEntry->save(posKey, value_to_tt(value, ss->ply), ss->ttPv, b,
-                                        std::min(MAX_PLY - 1, depth + 6), Move::none(), VALUE_NONE,
-                                        tt.generation());
-=======
-                    tte.save(posKey, value_to_tt(value, ss->ply), ss->ttPv, b,
-                             std::min(MAX_PLY - 1, depth + 6), Move::none(), VALUE_NONE,
-                             tt.generation());
->>>>>>> 6a512019
+                    tte->save(posKey, value_to_tt(value, ss->ply), ss->ttPv, b,
+                              std::min(MAX_PLY - 1, depth + 6), Move::none(), VALUE_NONE,
+                              tt.generation());
 
                     return value;
                 }
@@ -757,11 +716,7 @@
     else if (ss->ttHit)
     {
         // Never assume anything about values stored in TT
-<<<<<<< HEAD
-        unadjustedStaticEval = tte.eval;
-=======
-        unadjustedStaticEval = tte.eval();
->>>>>>> 6a512019
+        unadjustedStaticEval = ttEval;
         if (unadjustedStaticEval == VALUE_NONE)
             unadjustedStaticEval =
               evaluate(networks[numaAccessToken], pos, refreshTable, thisThread->optimism[us]);
@@ -771,11 +726,7 @@
         ss->staticEval = eval = to_corrected_static_eval(unadjustedStaticEval, *thisThread, pos);
 
         // ttValue can be used as a better position evaluation (~7 Elo)
-<<<<<<< HEAD
-        if (ttValue != VALUE_NONE && (tte.bound & (ttValue > eval ? BOUND_LOWER : BOUND_UPPER)))
-=======
-        if (ttValue != VALUE_NONE && (tte.bound() & (ttValue > eval ? BOUND_LOWER : BOUND_UPPER)))
->>>>>>> 6a512019
+        if (ttValue != VALUE_NONE && (ttBound & (ttValue > eval ? BOUND_LOWER : BOUND_UPPER)))
             eval = ttValue;
     }
     else
@@ -785,13 +736,8 @@
         ss->staticEval = eval = to_corrected_static_eval(unadjustedStaticEval, *thisThread, pos);
 
         // Static evaluation is saved as it was before adjustment by correction history
-<<<<<<< HEAD
-        probedTtEntry->save(posKey, VALUE_NONE, ss->ttPv, BOUND_NONE, DEPTH_UNSEARCHED,
-                            Move::none(), unadjustedStaticEval, tt.generation());
-=======
-        tte.save(posKey, VALUE_NONE, ss->ttPv, BOUND_NONE, DEPTH_UNSEARCHED, Move::none(),
-                 unadjustedStaticEval, tt.generation());
->>>>>>> 6a512019
+        tte->save(posKey, VALUE_NONE, ss->ttPv, BOUND_NONE, DEPTH_UNSEARCHED, Move::none(),
+                  unadjustedStaticEval, tt.generation());
     }
 
     // Use static evaluation difference to improve quiet move ordering (~9 Elo)
@@ -896,11 +842,7 @@
 
     // For cutNodes, if depth is high enough, decrease depth by 2 if there is no ttMove, or
     // by 1 if there is a ttMove with an upper bound.
-<<<<<<< HEAD
-    if (cutNode && depth >= 8 && (!ttMove || tte.bound == BOUND_UPPER))
-=======
-    if (cutNode && depth >= 8 && (!ttMove || tte.bound() == BOUND_UPPER))
->>>>>>> 6a512019
+    if (cutNode && depth >= 8 && (!ttMove || ttBound == BOUND_UPPER))
         depth -= 1 + !ttMove;
 
     // Step 11. ProbCut (~10 Elo)
@@ -914,11 +856,7 @@
       // there and in further interactions with transposition table cutoff depth is set to depth - 3
       // because probCut search has depth set to depth - 4 but we also do a move before it
       // So effective depth is equal to depth - 3
-<<<<<<< HEAD
-      && !(tte.depth >= depth - 3 && ttValue != VALUE_NONE && ttValue < probCutBeta))
-=======
-      && !(tte.depth() >= depth - 3 && ttValue != VALUE_NONE && ttValue < probCutBeta))
->>>>>>> 6a512019
+      && !(ttDepth >= depth - 3 && ttValue != VALUE_NONE && ttValue < probCutBeta))
     {
         assert(probCutBeta < VALUE_INFINITE && probCutBeta > beta);
 
@@ -953,13 +891,8 @@
                 if (value >= probCutBeta)
                 {
                     // Save ProbCut data into transposition table
-<<<<<<< HEAD
-                    probedTtEntry->save(posKey, value_to_tt(value, ss->ply), ss->ttPv, BOUND_LOWER,
-                                        depth - 3, move, unadjustedStaticEval, tt.generation());
-=======
-                    tte.save(posKey, value_to_tt(value, ss->ply), ss->ttPv, BOUND_LOWER, depth - 3,
-                             move, unadjustedStaticEval, tt.generation());
->>>>>>> 6a512019
+                    tte->save(posKey, value_to_tt(value, ss->ply), ss->ttPv, BOUND_LOWER, depth - 3,
+                              move, unadjustedStaticEval, tt.generation());
                     return std::abs(value) < VALUE_TB_WIN_IN_MAX_PLY ? value - (probCutBeta - beta)
                                                                      : value;
                 }
@@ -972,15 +905,9 @@
 
     // Step 12. A small Probcut idea, when we are in check (~4 Elo)
     probCutBeta = beta + 361;
-<<<<<<< HEAD
-    if (ss->inCheck && !PvNode && ttCapture && (tte.bound & BOUND_LOWER) && tte.depth >= depth - 4
-        && ttValue >= probCutBeta && std::abs(ttValue) < VALUE_TB_WIN_IN_MAX_PLY
-        && std::abs(beta) < VALUE_TB_WIN_IN_MAX_PLY)
-=======
-    if (ss->inCheck && !PvNode && ttCapture && (tte.bound() & BOUND_LOWER)
-        && tte.depth() >= depth - 4 && ttValue >= probCutBeta
+    if (ss->inCheck && !PvNode && ttCapture && (ttBound & BOUND_LOWER)
+        && ttDepth >= depth - 4 && ttValue >= probCutBeta
         && std::abs(ttValue) < VALUE_TB_WIN_IN_MAX_PLY && std::abs(beta) < VALUE_TB_WIN_IN_MAX_PLY)
->>>>>>> 6a512019
         return probCutBeta;
 
     const PieceToHistory* contHist[] = {(ss - 1)->continuationHistory,
@@ -1130,13 +1057,8 @@
 
             if (!rootNode && move == ttMove && !excludedMove
                 && depth >= 4 - (thisThread->completedDepth > 38) + ss->ttPv
-<<<<<<< HEAD
-                && std::abs(ttValue) < VALUE_TB_WIN_IN_MAX_PLY && (tte.bound & BOUND_LOWER)
-                && tte.depth >= depth - 3)
-=======
-                && std::abs(ttValue) < VALUE_TB_WIN_IN_MAX_PLY && (tte.bound() & BOUND_LOWER)
-                && tte.depth() >= depth - 3)
->>>>>>> 6a512019
+                && std::abs(ttValue) < VALUE_TB_WIN_IN_MAX_PLY && (ttBound & BOUND_LOWER)
+                && ttDepth >= depth - 3)
             {
                 Value singularBeta  = ttValue - (58 + 64 * (ss->ttPv && !PvNode)) * depth / 64;
                 Depth singularDepth = newDepth / 2;
@@ -1213,11 +1135,7 @@
 
         // Decrease reduction if position is or has been on the PV (~7 Elo)
         if (ss->ttPv)
-<<<<<<< HEAD
-            r -= 1 + (ttValue > alpha) + (tte.depth >= depth);
-=======
-            r -= 1 + (ttValue > alpha) + (tte.depth() >= depth);
->>>>>>> 6a512019
+            r -= 1 + (ttValue > alpha) + (ttDepth >= depth);
 
         // Decrease reduction for PvNodes (~0 Elo on STC, ~2 Elo on LTC)
         if (PvNode)
@@ -1227,11 +1145,7 @@
 
         // Increase reduction for cut nodes (~4 Elo)
         if (cutNode)
-<<<<<<< HEAD
-            r += 2 - (tte.depth >= depth && ss->ttPv)
-=======
-            r += 2 - (tte.depth() >= depth && ss->ttPv)
->>>>>>> 6a512019
+            r += 2 - (ttDepth >= depth && ss->ttPv)
                + (!ss->ttPv && move != ttMove && move != ss->killers[0]);
 
         // Increase reduction if ttMove is a capture (~3 Elo)
@@ -1458,19 +1372,11 @@
     // Write gathered information in transposition table
     // Static evaluation is saved as it was before correction history
     if (!excludedMove && !(rootNode && thisThread->pvIdx))
-<<<<<<< HEAD
-        probedTtEntry->save(posKey, value_to_tt(bestValue, ss->ply), ss->ttPv,
-                            bestValue >= beta    ? BOUND_LOWER
-                            : PvNode && bestMove ? BOUND_EXACT
-                                                 : BOUND_UPPER,
-                            depth, bestMove, unadjustedStaticEval, tt.generation());
-=======
-        tte.save(posKey, value_to_tt(bestValue, ss->ply), ss->ttPv,
-                 bestValue >= beta    ? BOUND_LOWER
-                 : PvNode && bestMove ? BOUND_EXACT
-                                      : BOUND_UPPER,
-                 depth, bestMove, unadjustedStaticEval, tt.generation());
->>>>>>> 6a512019
+        tte->save(posKey, value_to_tt(bestValue, ss->ply), ss->ttPv,
+                  bestValue >= beta    ? BOUND_LOWER
+                  : PvNode && bestMove ? BOUND_EXACT
+                                       : BOUND_UPPER,
+                  depth, bestMove, unadjustedStaticEval, tt.generation());
 
     // Adjust correction history
     if (!ss->inCheck && (!bestMove || !pos.capture(bestMove))
@@ -1517,25 +1423,13 @@
     StateInfo st;
     ASSERT_ALIGNED(&st, Eval::NNUE::CacheLineSize);
 
-<<<<<<< HEAD
-    TTEntry* probedTtEntry;
-    TTData   tte;
+    TTEntry* tte;
     Key      posKey;
-    Move     ttMove, move, bestMove;
-    Depth    ttDepth;
-    Value    bestValue, value, ttValue, futilityBase;
+    Move     move, bestMove;
+    Value    bestValue, value, futilityBase;
     bool     pvHit, givesCheck, capture;
     int      moveCount;
     Color    us = pos.side_to_move();
-=======
-    Key   posKey;
-    Move  move, bestMove;
-    Depth ttDepth;
-    Value bestValue, value, futilityBase;
-    bool  givesCheck, capture;
-    int   moveCount;
-    Color us = pos.side_to_move();
->>>>>>> 6a512019
 
     // Step 1. Initialize node
     if (PvNode)
@@ -1564,35 +1458,21 @@
     // Note that unlike regular search, which stores literal depth, in QS we only store the
     // current movegen stage. If in check, we search all evasions and thus store
     // DEPTH_QS_CHECKS. (Evasions may be quiet, and _CHECKS includes quiets.)
-    ttDepth = ss->inCheck || depth >= DEPTH_QS_CHECKS ? DEPTH_QS_CHECKS : DEPTH_QS_NORMAL;
+    Depth qsDepth = ss->inCheck || depth >= DEPTH_QS_CHECKS ? DEPTH_QS_CHECKS : DEPTH_QS_NORMAL;
 
     // Step 3. Transposition table lookup
-<<<<<<< HEAD
-    posKey        = pos.key();
-    probedTtEntry = tt.probe(posKey, ss->ttHit);
-    tte           = probedTtEntry->expose();
-    ttValue       = ss->ttHit ? value_from_tt(tte.value, ss->ply, pos.rule50_count()) : VALUE_NONE;
-    ttMove        = ss->ttHit ? tte.move : Move::none();
-    pvHit         = ss->ttHit && tte.is_pv;
+    posKey  = pos.key();
+    tte     = tt.probe(posKey, ss->ttHit);
+    auto [ttMove, ttValue, ttEval, ttDepth, ttBound, ttIsPv] = tte->read();
+    // Need further processing of the saved data
+    ttMove  = ss->ttHit ? ttMove : Move::none();
+    ttValue = ss->ttHit ? value_from_tt(ttValue, ss->ply, pos.rule50_count()) : VALUE_NONE;
+    pvHit   = ss->ttHit && ttIsPv;
 
     // At non-PV nodes we check for an early TT cutoff
-    if (!PvNode && tte.depth >= ttDepth
-        && ttValue != VALUE_NONE  // Only in case of TT access race or if !ttHit
-        && (tte.bound & (ttValue >= beta ? BOUND_LOWER : BOUND_UPPER)))
-=======
-    posKey = pos.key();
-
-    TTData tte = tt.probe(posKey, ss->ttHit);
-    Value  ttValue =
-      ss->ttHit ? value_from_tt(tte.value(), ss->ply, pos.rule50_count()) : VALUE_NONE;
-    Move ttMove = ss->ttHit ? tte.move() : Move::none();
-    bool pvHit  = ss->ttHit && tte.is_pv();
-
-    // At non-PV nodes we check for an early TT cutoff
-    if (!PvNode && tte.depth() >= ttDepth
-        && ttValue != VALUE_NONE  // Only in case of TT access race or if !ttHit
-        && (tte.bound() & (ttValue >= beta ? BOUND_LOWER : BOUND_UPPER)))
->>>>>>> 6a512019
+    if (!PvNode && ttDepth >= qsDepth
+        && ttValue != VALUE_NONE  
+        && (ttBound & (ttValue >= beta ? BOUND_LOWER : BOUND_UPPER)))
         return ttValue;
 
     // Step 4. Static evaluation of the position
@@ -1604,11 +1484,7 @@
         if (ss->ttHit)
         {
             // Never assume anything about values stored in TT
-<<<<<<< HEAD
-            unadjustedStaticEval = tte.eval;
-=======
-            unadjustedStaticEval = tte.eval();
->>>>>>> 6a512019
+            unadjustedStaticEval = ttEval;
             if (unadjustedStaticEval == VALUE_NONE)
                 unadjustedStaticEval =
                   evaluate(networks[numaAccessToken], pos, refreshTable, thisThread->optimism[us]);
@@ -1617,11 +1493,7 @@
 
             // ttValue can be used as a better position evaluation (~13 Elo)
             if (std::abs(ttValue) < VALUE_TB_WIN_IN_MAX_PLY
-<<<<<<< HEAD
-                && (tte.bound & (ttValue > bestValue ? BOUND_LOWER : BOUND_UPPER)))
-=======
-                && (tte.bound() & (ttValue > bestValue ? BOUND_LOWER : BOUND_UPPER)))
->>>>>>> 6a512019
+                && (ttBound & (ttValue > bestValue ? BOUND_LOWER : BOUND_UPPER)))
                 bestValue = ttValue;
         }
         else
@@ -1641,14 +1513,8 @@
             if (std::abs(bestValue) < VALUE_TB_WIN_IN_MAX_PLY && !PvNode)
                 bestValue = (3 * bestValue + beta) / 4;
             if (!ss->ttHit)
-<<<<<<< HEAD
-                probedTtEntry->save(posKey, value_to_tt(bestValue, ss->ply), false, BOUND_LOWER,
-                                    DEPTH_UNSEARCHED, Move::none(), unadjustedStaticEval,
-                                    tt.generation());
-=======
-                tte.save(posKey, value_to_tt(bestValue, ss->ply), false, BOUND_LOWER,
-                         DEPTH_UNSEARCHED, Move::none(), unadjustedStaticEval, tt.generation());
->>>>>>> 6a512019
+                tte->save(posKey, value_to_tt(bestValue, ss->ply), false, BOUND_LOWER,
+                          DEPTH_UNSEARCHED, Move::none(), unadjustedStaticEval, tt.generation());
 
             return bestValue;
         }
@@ -1787,15 +1653,9 @@
 
     // Save gathered info in transposition table
     // Static evaluation is saved as it was before adjustment by correction history
-<<<<<<< HEAD
-    probedTtEntry->save(posKey, value_to_tt(bestValue, ss->ply), pvHit,
-                        bestValue >= beta ? BOUND_LOWER : BOUND_UPPER, ttDepth, bestMove,
-                        unadjustedStaticEval, tt.generation());
-=======
-    tte.save(posKey, value_to_tt(bestValue, ss->ply), pvHit,
-             bestValue >= beta ? BOUND_LOWER : BOUND_UPPER, ttDepth, bestMove, unadjustedStaticEval,
-             tt.generation());
->>>>>>> 6a512019
+    tte->save(posKey, value_to_tt(bestValue, ss->ply), pvHit,
+              bestValue >= beta ? BOUND_LOWER : BOUND_UPPER, qsDepth, bestMove,
+              unadjustedStaticEval, tt.generation());
 
     assert(bestValue > -VALUE_INFINITE && bestValue < VALUE_INFINITE);
 
@@ -2143,24 +2003,12 @@
         return false;
 
     pos.do_move(pv[0], st);
-<<<<<<< HEAD
-    TTEntry* probedTtEntry = tt.probe(pos.key(), ttHit);
-    auto     tte           = probedTtEntry->expose();
-
+    Move ttMove = tt.probe(pos.key(), ttHit)->read().move;
 
     if (ttHit)
     {
-        if (MoveList<LEGAL>(pos).contains(tte.move))
-            pv.push_back(tte.move);
-=======
-    TTData tte = tt.probe(pos.key(), ttHit);
-
-    if (ttHit)
-    {
-        Move m = tte.move();  // Local copy to be SMP safe
-        if (MoveList<LEGAL>(pos).contains(m))
-            pv.push_back(m);
->>>>>>> 6a512019
+        if (MoveList<LEGAL>(pos).contains(ttMove))
+            pv.push_back(ttMove);
     }
 
     pos.undo_move(pv[0]);
