--- conflicted
+++ resolved
@@ -1181,11 +1181,7 @@
           // In general we want to cap the LMR depth search at newDepth, but when
           // reduction is negative, we allow this move a limited search extension
           // beyond the first move depth. This may lead to hidden double extensions.
-<<<<<<< HEAD
           Depth d = std::clamp(newDepth - r, 1, newDepth);
-=======
-          Depth d = std::clamp(newDepth - r, 1, newDepth + 1);
->>>>>>> 442c40b4
 
           value = -search<NonPV>(pos, ss+1, -(alpha+1), -alpha, d, true);
 
