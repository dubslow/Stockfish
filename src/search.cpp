--- conflicted
+++ resolved
@@ -981,7 +981,6 @@
 
       Value delta = beta - alpha;
 
-<<<<<<< HEAD
       Depth r = reduction(improving, depth, moveCount, delta, thisThread->rootDelta);
 
       // Decrease reduction if position is or has been on the PV
@@ -1033,10 +1032,7 @@
       // beyond the first move depth. This may lead to hidden double extensions.
       Depth lmrDepth = std::clamp(newDepth - r, 1, newDepth + 1);
 
-      // Step 14. Pruning at shallow depth (~98 Elo). Depth conditions are important for mate finding.
-=======
       // Step 14. Pruning at shallow depth (~120 Elo). Depth conditions are important for mate finding.
->>>>>>> 64656f85
       if (  !rootNode
           && pos.non_pawn_material(us)
           && bestValue > VALUE_TB_LOSS_IN_MAX_PLY)
@@ -1056,13 +1052,8 @@
                    + captureHistory[movedPiece][to_sq(move)][type_of(pos.piece_on(to_sq(move)))] / 6 < alpha)
                   continue;
 
-<<<<<<< HEAD
-              // SEE based pruning (~9 Elo)
+              // SEE based pruning (~11 Elo)
               if (!pos.see_ge(move, Value(-D) * depth))
-=======
-              // SEE based pruning (~11 Elo)
-              if (!pos.see_ge(move, Value(-222) * depth))
->>>>>>> 64656f85
                   continue;
           }
           else
@@ -1084,13 +1075,8 @@
                   && ss->staticEval + H + I * lmrDepth + history / J <= alpha)
                   continue;
 
-<<<<<<< HEAD
-              // Prune moves with negative SEE (~3 Elo)
+              // Prune moves with negative SEE (~4 Elo)
               if (!pos.see_ge(move, Value(-K * lmrDepth * lmrDepth - L * lmrDepth)))
-=======
-              // Prune moves with negative SEE (~4 Elo)
-              if (!pos.see_ge(move, Value(-24 * lmrDepth * lmrDepth - 15 * lmrDepth)))
->>>>>>> 64656f85
                   continue;
           }
       }
@@ -1183,57 +1169,7 @@
       // Step 16. Make the move
       pos.do_move(move, st, givesCheck);
 
-<<<<<<< HEAD
-      // Step 17. Late moves reduction / extension (LMR, ~98 Elo)
-=======
-      Depth r = reduction(improving, depth, moveCount, delta, thisThread->rootDelta);
-
-      // Decrease reduction if position is or has been on the PV
-      // and node is not likely to fail low. (~3 Elo)
-      if (   ss->ttPv
-          && !likelyFailLow)
-          r -= 2;
-
-      // Decrease reduction if opponent's move count is high (~1 Elo)
-      if ((ss-1)->moveCount > 7)
-          r--;
-
-      // Increase reduction for cut nodes (~3 Elo)
-      if (cutNode)
-          r += 2;
-
-      // Increase reduction if ttMove is a capture (~3 Elo)
-      if (ttCapture)
-          r++;
-
-      // Decrease reduction for PvNodes based on depth
-      if (PvNode)
-          r -= 1 + 11 / (3 + depth);
-
-      // Decrease reduction if ttMove has been singularly extended (~1 Elo)
-      if (singularQuietLMR)
-          r--;
-
-      // Decrease reduction if we move a threatened piece (~1 Elo)
-      if (   depth > 9
-          && (mp.threatenedPieces & from_sq(move)))
-          r--;
-
-      // Increase reduction if next ply has a lot of fail high
-      if ((ss+1)->cutoffCnt > 3)
-          r++;
-
-      ss->statScore =  2 * thisThread->mainHistory[us][from_to(move)]
-                     + (*contHist[0])[movedPiece][to_sq(move)]
-                     + (*contHist[1])[movedPiece][to_sq(move)]
-                     + (*contHist[3])[movedPiece][to_sq(move)]
-                     - 4433;
-
-      // Decrease/increase reduction for moves with a good/bad history (~30 Elo)
-      r -= ss->statScore / (13000 + 4152 * (depth > 7 && depth < 19));
-
       // Step 17. Late moves reduction / extension (LMR, ~117 Elo)
->>>>>>> 64656f85
       // We use various heuristics for the sons of a node after the first son has
       // been searched. In general we would like to reduce them, but there are many
       // cases where we extend a son if it has good chances to be "interesting".
