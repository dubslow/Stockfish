--- conflicted
+++ resolved
@@ -1107,11 +1107,7 @@
 
        Value nnue = NNUE::evaluate(pos, true, &nnueComplexity);
        // Blend nnue complexity with (semi)classical complexity
-<<<<<<< HEAD
-       nnueComplexity = (104 * nnueComplexity + 131 * classical_complexity(pos, nnue)) / 256;
-=======
-       nnueComplexity = (112 * nnueComplexity + 128 * abs(nnue - psq)) / 256;
->>>>>>> 9749b41c
+       nnueComplexity = (112 * nnueComplexity + 128 * classical_complexity(pos, nnue)) / 256;
        if (complexity) // Return hybrid NNUE complexity to caller
            *complexity = nnueComplexity;
 
