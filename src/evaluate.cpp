--- conflicted
+++ resolved
@@ -1053,34 +1053,16 @@
   Value v;
   Color stm = pos.side_to_move();
   Value psq = pos.psq_eg_stm();
-<<<<<<< HEAD
-
-  bool useClassical = !useNNUE;
-  // In general we prefer NNUE evaluation, but in some cases the classical eval is superior (~10 Elo).
-  // With low piece counts and low depth, always use NNUE; otherwise, if there is also a high
-  // PSQ-vs-simple-material imbalance and little shuffling, we may switch back to classical...
-  useClassical |=    (pos.this_thread()->depth > 9 || pos.count<ALL_PIECES>() > 7)
-                  && 5 * abs(psq) > (856 + pos.non_pawn_material() / 64) * (10 + pos.rule50_count());
+
+  // In general we prefer NNUE evaluation, but in some cases the classical eval is superior (~3 Elo).
+  // With low piece counts, always use NNUE; otherwise, if there is also a high PSQ-vs-simple-material
+  // imbalance and little shuffling, switch back to classical.
+  bool useClassical = !useNNUE || ((pos.count<ALL_PIECES>() > 7)
+                      && 5 * abs(psq) > (856 + pos.non_pawn_material() / 64) * (10 + pos.rule50_count()));
 
   if (useClassical)
-=======
-  // Deciding between classical and NNUE eval (~10 Elo): for high PSQ imbalance we use classical,
-  // but we switch to NNUE during long shuffling or with high material on the board.
-  bool useClassical =    (pos.count<ALL_PIECES>() > 7)
-                      && abs(psq) * 5 > (856 + pos.non_pawn_material() / 64) * (10 + pos.rule50_count());
-
-  // Deciding between classical and NNUE eval (~10 Elo): for high PSQ imbalance we use classical,
-  // but we switch to NNUE during long shuffling or with high material on the board.
-  if (!useNNUE || useClassical)
->>>>>>> 582c88ee
-  {
       v = Evaluation<NO_TRACE>(pos).value();
-      // ...however, even after computing the classical eval,
-      // we *still* unconditionally fall back to NNUE for drawish positions.
-      useClassical = abs(v) >= 297;
-  }
-
-  if (useNNUE && !useClassical)
+  else if (useNNUE)
   {
        int nnueComplexity;
        int scale = 1064 + 106 * pos.non_pawn_material() / 5120;
