--- conflicted
+++ resolved
@@ -1083,17 +1083,13 @@
 Value Eval::evaluate(const Position& pos) {
 
   Value v;
-  bool useClassical = abs(eg_value(pos.psq_score())) * 5 > (856 + pos.non_pawn_material() / 64) * (5 + pos.rule50_count());
+  bool useClassical = (pos.this_thread()->depth > 9 || pos.count<ALL_PIECES>() > 7) &&
+                      abs(eg_value(pos.psq_score())) * 5 > (856 + pos.non_pawn_material() / 64) * (10 + pos.rule50_count());
 
   // Deciding between classical and NNUE eval (~10 Elo): for high PSQ imbalance we use classical,
   // but we switch to NNUE during long shuffling or with high material on the board.
   if (  !useNNUE
-<<<<<<< HEAD
       || useClassical)
-=======
-      || ((pos.this_thread()->depth > 9 || pos.count<ALL_PIECES>() > 7) &&
-          abs(eg_value(pos.psq_score())) * 5 > (856 + pos.non_pawn_material() / 64) * (10 + pos.rule50_count())))
->>>>>>> e1f12aa4
   {
       v = Evaluation<NO_TRACE>(pos).value();          // classical
       useClassical = abs(v) >= 297;
